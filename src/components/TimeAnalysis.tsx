--- conflicted
+++ resolved
@@ -3,7 +3,7 @@
 import { useThemeStore } from '../store/themeStore';
 import { useAuth } from '../context/AuthContext';
 import { supabase } from '../config/supabase';
-import { Event, EventType } from '../types';
+import { Event, EventType } from '../types/index';
 import { eventBus, CALENDAR_EVENTS } from '../services/eventBus';
 import { format, addDays, parseISO, startOfWeek, endOfWeek, differenceInHours } from 'date-fns';
 import LoadingSpinner from './LoadingSpinner';
@@ -62,7 +62,6 @@
     }
   }, [user, rangeStartDate, rangeEndDate]);
 
-<<<<<<< HEAD
   // Set time range
   const handleTimeRangeChange = (range: 'week' | 'month') => {
     setTimeRange(range);
@@ -81,13 +80,8 @@
     }
   };
 
-  // Calculate hours for an event
+  // Calculate hours for an event with improved logic
   const calculateEventHours = (start: Date, end: Date, type: EventType): number => {
-    // Calculate actual duration but minimum 0.5 hour
-    const hours = Math.max(0.5, differenceInHours(end, start, { roundingMethod: 'ceil' }));
-    return hours;
-=======
-  const calculateEventHours = (start: Date, end: Date, type: string): number => {
     // Calculate actual duration in hours
     const durationMs = end.getTime() - start.getTime();
     const hours = durationMs / (1000 * 60 * 60);
@@ -105,7 +99,6 @@
     
     // For other event types, use actual duration with minimum 15 minutes
     return Math.max(0.25, hours);
->>>>>>> 681ce0d6
   };
 
   // Calculate time distribution
@@ -274,7 +267,6 @@
                     <Cell key={`cell-${index}`} fill={entry.color} />
                   ))}
                 </Pie>
-<<<<<<< HEAD
                 <Tooltip 
                   formatter={(value: number) => `${Math.round(value)} hours`} 
                   contentStyle={{ 
@@ -283,9 +275,6 @@
                     color: isDarkMode ? '#E5E7EB' : '#111827'
                   }}
                 />
-=======
-                <Tooltip formatter={(value: number) => `${value} hours`} />
->>>>>>> 681ce0d6
                 <Legend />
               </PieChart>
             </ResponsiveContainer>
@@ -297,7 +286,6 @@
           <div className="h-[400px]">
             <ResponsiveContainer width="100%" height="100%">
               <BarChart data={weeklyData}>
-<<<<<<< HEAD
                 <CartesianGrid strokeDasharray="3 3" stroke={isDarkMode ? '#4B5563' : '#E5E7EB'} />
                 <XAxis 
                   dataKey="name" 
@@ -314,12 +302,6 @@
                     color: isDarkMode ? '#E5E7EB' : '#111827'
                   }}
                 />
-=======
-                <CartesianGrid strokeDasharray="3 3" />
-                <XAxis dataKey="name" />
-                <YAxis />
-                <Tooltip formatter={(value: number) => `${value} hours`} />
->>>>>>> 681ce0d6
                 <Legend />
                 <Bar dataKey="sleep" fill="#4B5563" stackId="a" />
                 <Bar dataKey="academic" fill="#10B981" stackId="a" />
